--- conflicted
+++ resolved
@@ -108,17 +108,13 @@
         # Evaluate fant x train and fant x fant covariance matrices, leave train x train unevaluated.
         fant_fant_covar = full_covar[..., num_train:, num_train:]
         fant_mean = full_mean[..., num_train:]
-<<<<<<< HEAD
-        mvn = MultivariateNormal(fant_mean, fant_fant_covar)
+
+        mvn = self.train_prior_dist.__class__(fant_mean, fant_fant_covar)
         self.likelihood.fantasize(**kwargs)
         if "noise" in kwargs:
             mvn_obs = self.likelihood(mvn, inputs, observation_noise=kwargs.get("noise"))
         else:
             mvn_obs = self.likelihood(mvn, inputs)
-=======
-        mvn = self.likelihood(self.train_prior_dist.__class__(fant_mean, fant_fant_covar), inputs)
-        fant_fant_covar = mvn.covariance_matrix
->>>>>>> 86f23101
 
         fant_fant_covar = mvn_obs.covariance_matrix
         fant_train_covar = delazify(full_covar[..., num_train:, :num_train])
